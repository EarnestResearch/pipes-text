name:                pipes-text
<<<<<<< HEAD
version:             0.0.0.14
=======
version:             0.0.0.13
>>>>>>> e158530c
synopsis:            Text pipes.
description:         * This package will be in a draft, or testing, phase until version 0.0.1. Please report any installation difficulties, or any wisdom about the api, on the github page or the <https://groups.google.com/forum/#!forum/haskell-pipes pipes list>
                     .
                     This organization of the package follows the rule 
                     .
                     * @pipes-text : pipes-bytestring :: text : bytestring@ 
                     .
                     Familiarity with the other three packages should give one an idea what to expect where. The package has three modules, @Pipes.Text@ , @Pipes.Text.Encoding@ and @Pipes.Text.IO@; the division has more or less the significance it has in the @text@ library. 
                     .
                     Note that the module @Pipes.Text.IO@ is present as a convenience (as is @Data.Text.IO@).  Official pipes IO would use @Pipes.ByteString@ together with the bytestring decoding functions present here, based on Michael Snoyman's excellent @streaming-commons@ package.  In particular, the @Pipes.Text.IO@ functions use Text exceptions. 
                     .
                     @Pipes.Text.IO@ uses version 0.11.3 or later of the @text@ library. It thus works with the version of @text@ that came with the 2013 Haskell Platform. To use an older @text@, install with the flag @-fnoio@

homepage:            https://github.com/michaelt/text-pipes
bug-reports:         https://github.com/michaelt/text-pipes/issues
license:             BSD3
license-file:        LICENSE
author:              Michael Thompson
maintainer:          what_is_it_to_do_anything@yahoo.com
category:            Text, Pipes
build-type:          Simple
cabal-version:       >=1.10

extra-source-files: README.md changelog
source-repository head
    type: git
    location: https://github.com/michaelt/text-pipes

flag noio
  default: False
  Description: Use a version of text earlier than 0.11.3

library
  exposed-modules:     Pipes.Text, Pipes.Text.Encoding
  build-depends:       base              >= 4       && < 5   ,
                       bytestring        >= 0.9.2.1 && < 0.11,
<<<<<<< HEAD
                       text              >= 0.11.2  && < 1.3 ,
=======
                       text              >= 0.11.2  && < 1.2.1 ,
>>>>>>> e158530c
                       streaming-commons >= 0.1     && < 0.2 ,  
                       pipes             >= 4.0     && < 4.2 ,
                       pipes-group       >= 1.0.0   && < 1.1 ,
                       pipes-parse       >= 3.0.0   && < 3.1 ,
                       pipes-safe        >= 2.1     && < 2.3 , 
                       pipes-bytestring  >= 1.0     && < 2.2 ,
                       transformers      >= 0.2.0.0 && < 0.5

  other-extensions:    RankNTypes
  default-language:    Haskell2010
  ghc-options: -O2

  if !flag(noio)
    exposed-modules:   Pipes.Text.IO, Pipes.Text.Tutorial
    build-depends:     text >=0.11.3              && < 1.3
<|MERGE_RESOLUTION|>--- conflicted
+++ resolved
@@ -1,9 +1,5 @@
 name:                pipes-text
-<<<<<<< HEAD
-version:             0.0.0.14
-=======
 version:             0.0.0.13
->>>>>>> e158530c
 synopsis:            Text pipes.
 description:         * This package will be in a draft, or testing, phase until version 0.0.1. Please report any installation difficulties, or any wisdom about the api, on the github page or the <https://groups.google.com/forum/#!forum/haskell-pipes pipes list>
                      .
@@ -40,11 +36,7 @@
   exposed-modules:     Pipes.Text, Pipes.Text.Encoding
   build-depends:       base              >= 4       && < 5   ,
                        bytestring        >= 0.9.2.1 && < 0.11,
-<<<<<<< HEAD
-                       text              >= 0.11.2  && < 1.3 ,
-=======
                        text              >= 0.11.2  && < 1.2.1 ,
->>>>>>> e158530c
                        streaming-commons >= 0.1     && < 0.2 ,  
                        pipes             >= 4.0     && < 4.2 ,
                        pipes-group       >= 1.0.0   && < 1.1 ,
@@ -58,5 +50,5 @@
   ghc-options: -O2
 
   if !flag(noio)
-    exposed-modules:   Pipes.Text.IO, Pipes.Text.Tutorial
-    build-depends:     text >=0.11.3              && < 1.3
+    exposed-modules:   Pipes.Text.IO
+    build-depends:     text >=0.11.3              && < 1.2